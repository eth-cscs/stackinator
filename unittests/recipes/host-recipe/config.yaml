--- conflicted
+++ resolved
@@ -1,13 +1,7 @@
-mirror:
-  enable: true
-  key: /scratch/e1000/bcumming/uenv-cache/push-key.gpg
 name: host-example
-<<<<<<< HEAD
-=======
-store: '/user-environment'
->>>>>>> 6b0ec2d9
+store: /user-environment
 spack:
   commit: releases/v0.20
   repo: https://github.com/spack/spack.git
-store: /user-environment
-system: hohgant
+mirror:
+  enable: false
