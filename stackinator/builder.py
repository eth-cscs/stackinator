--- conflicted
+++ resolved
@@ -385,14 +385,9 @@
 
         # Delete the store/repo path, if it already exists.
         # Do this so that incremental builds (though not officially supported) won't break if a repo is updated.
-<<<<<<< HEAD
-        repo_dst = store_path / "spack_repo" / "alps"
-        self._logger.debug(f"creating the stack spack prepo in {repo_dst}")
-=======
-        repos_path = store_path / "repos"
+        repos_path = store_path / "spack_repo"
         repo_dst = repos_path / "alps"
         self._logger.debug(f"creating the stack spack repo in {repo_dst}")
->>>>>>> 38a05e31
         if repo_dst.exists():
             self._logger.debug(f"{repo_dst} exists ... deleting")
             shutil.rmtree(repo_dst)
@@ -416,11 +411,7 @@
         # create the repository step 2: create the repos.yaml file in build_path/config
         repos_yaml_template = jinja_env.get_template("repos.yaml")
         with (config_path / "repos.yaml").open("w") as f:
-<<<<<<< HEAD
-            repo_path = recipe.mount / pathlib.Path("spack_repo", "alps")
-            f.write(repos_yaml_template.render(repo_path=repo_path.as_posix(), verbose=False))
-=======
-            repo_path = recipe.mount / "repos" / "alps"
+            repo_path = recipe.mount / "spack_repo" / "alps"
             builtin_repo_path = recipe.mount / "repos" / "spack_repo" / "builtin"
             f.write(
                 repos_yaml_template.render(
@@ -429,7 +420,6 @@
                     verbose=False,
                 )
             )
->>>>>>> 38a05e31
             f.write("\n")
 
         # Iterate over the source repositories copying their contents to the consolidated repo in the uenv.
