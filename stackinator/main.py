import argparse
import hashlib
import logging
import os
import platform
import sys
import time
import traceback

from . import VERSION, root_logger
from .builder import Builder
from .recipe import Recipe


def generate_logfile_name(name=""):
    idstr = f"{time.localtime()}{os.getpid}{platform.uname()}"
    return f'log{name}_{hashlib.md5(idstr.encode("utf-8")).hexdigest()}'


def configure_logging(logfile):
    root_logger.setLevel(logging.DEBUG)

    # create stdout handler and set level to info
    ch = logging.StreamHandler(stream=sys.stdout)
    ch.setLevel(logging.INFO)
    ch.setFormatter(logging.Formatter("%(message)s"))
    root_logger.addHandler(ch)

    # create log file handler and set level to debug
    fh = logging.FileHandler(logfile)  # , mode='w')
    fh.setLevel(logging.DEBUG)
    fh.setFormatter(logging.Formatter("%(asctime)s : %(levelname)-7s : %(message)s"))
    root_logger.addHandler(fh)


def log_header(args):
    root_logger.info("Stackinator")
    root_logger.info(f"  recipe path: {args.recipe}")
    root_logger.info(f"  build path : {args.build}")
<<<<<<< HEAD
    system = args.system if args.system is not None else "default"
    root_logger.info(f"  system     : {system}")
    mount = args.mount if args.mount is not None else "default"
    root_logger.info(f"  mount      : {mount}")
=======
    root_logger.info(f"  system     : {args.system}")
>>>>>>> 6b0ec2d9


def make_argparser():
    parser = argparse.ArgumentParser(
        description=(
            "Generate a build configuration for a spack stack from " "a recipe."
        )
    )
    parser.add_argument(
        "--version", action="version", version=f"stackinator version {VERSION}"
    )
    parser.add_argument("-b", "--build", required=True, type=str)
    parser.add_argument("-r", "--recipe", required=True, type=str)
<<<<<<< HEAD
=======
    parser.add_argument("-s", "--system", required=True, type=str)
>>>>>>> 6b0ec2d9
    parser.add_argument("-d", "--debug", action="store_true")

    parser.add_argument("-s", "--system", required=False, type=str)
    parser.add_argument("-m", "--mount", required=False, type=str)

    return parser


def main():
    logfile = generate_logfile_name("_config")
    configure_logging(logfile)

    try:
        parser = make_argparser()
        args = parser.parse_args()
        root_logger.debug(f"Command line arguments: {args}")
        log_header(args)

        recipe = Recipe(args)
        builder = Builder(args)

        builder.generate(recipe)

        root_logger.info(
            "\nConfiguration finished, run the following to build the " "environment:\n"
        )
        root_logger.info(f"cd {builder.path}")
        root_logger.info(
            "env --ignore-environment PATH=/usr/bin:/bin:`pwd`"
            "/spack/bin make store.squashfs -j32"
        )
        return 0
    except Exception as e:
        root_logger.debug(traceback.format_exc())
        root_logger.error(str(e))
        root_logger.info(f"see {logfile} for more information")
        return 1<|MERGE_RESOLUTION|>--- conflicted
+++ resolved
@@ -37,14 +37,9 @@
     root_logger.info("Stackinator")
     root_logger.info(f"  recipe path: {args.recipe}")
     root_logger.info(f"  build path : {args.build}")
-<<<<<<< HEAD
-    system = args.system if args.system is not None else "default"
-    root_logger.info(f"  system     : {system}")
+    root_logger.info(f"  system     : {args.system}")
     mount = args.mount if args.mount is not None else "default"
     root_logger.info(f"  mount      : {mount}")
-=======
-    root_logger.info(f"  system     : {args.system}")
->>>>>>> 6b0ec2d9
 
 
 def make_argparser():
@@ -58,13 +53,8 @@
     )
     parser.add_argument("-b", "--build", required=True, type=str)
     parser.add_argument("-r", "--recipe", required=True, type=str)
-<<<<<<< HEAD
-=======
     parser.add_argument("-s", "--system", required=True, type=str)
->>>>>>> 6b0ec2d9
     parser.add_argument("-d", "--debug", action="store_true")
-
-    parser.add_argument("-s", "--system", required=False, type=str)
     parser.add_argument("-m", "--mount", required=False, type=str)
 
     return parser
