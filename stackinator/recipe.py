--- conflicted
+++ resolved
@@ -16,7 +16,10 @@
             "3.0a",
             "+xpmem fabrics=ch4ofi ch4_max_vcis=4 process_managers=slurm",
         ),
-        "openmpi": ("5", "+internal-pmix +legacylaunchers +orterunprefix fabrics=cma,ofi,xpmem schedulers=slurm"),
+        "openmpi": (
+            "5",
+            "+internal-pmix +legacylaunchers +orterunprefix fabrics=cma,ofi,xpmem schedulers=slurm",
+        ),
     }
 
     @property
@@ -78,32 +81,17 @@
         if args.mount:
             self.config["store"] = args.mount
 
-<<<<<<< HEAD
-        # # ensure that the requested mount point exists
-        # if not self.mount.is_dir():
-        #     raise FileNotFoundError(f"the mount point '{self.mount}' must exist")
-=======
         # ensure that the requested mount point exists
         if not self.mount.is_dir():
             raise FileNotFoundError(f"the mount point '{self.mount}' must exist")
-
-        # required compilers.yaml file
-        compiler_path = self.path / "compilers.yaml"
-        self._logger.debug(f"opening {compiler_path}")
-        if not compiler_path.is_file():
-            raise FileNotFoundError(f"The recipe path '{compiler_path}' does not contain compilers.yaml")
-
-        with compiler_path.open() as fid:
-            raw = yaml.load(fid, Loader=yaml.Loader)
-            schema.compilers_validator.validate(raw)
-            self.generate_compiler_specs(raw)
->>>>>>> 87e35543
 
         # required environments.yaml file
         environments_path = self.path / "environments.yaml"
         self._logger.debug(f"opening {environments_path}")
         if not environments_path.is_file():
-            raise FileNotFoundError(f"The recipe path '{environments_path}' does not contain environments.yaml")
+            raise FileNotFoundError(
+                f"The recipe path '{environments_path}' does not contain environments.yaml"
+            )
 
         with environments_path.open() as fid:
             raw = yaml.load(fid, Loader=yaml.Loader)
@@ -133,7 +121,9 @@
         modules_path = self.path / "modules.yaml"
         self._logger.debug(f"opening {modules_path}")
         if not modules_path.is_file():
-            modules_path = pathlib.Path(args.build) / "spack/etc/spack/defaults/modules.yaml"
+            modules_path = (
+                pathlib.Path(args.build) / "spack/etc/spack/defaults/modules.yaml"
+            )
             self._logger.debug(f"no modules.yaml provided - using the {modules_path}")
 
         self.modules = modules_path
@@ -235,9 +225,13 @@
         if file is not None:
             mirror_config_path = pathlib.Path(file)
             if not mirror_config_path.is_file():
-                raise FileNotFoundError(f"The cache configuration '{file}' is not a file")
-
-            self._mirror = cache.configuration_from_file(mirror_config_path, pathlib.Path(mount))
+                raise FileNotFoundError(
+                    f"The cache configuration '{file}' is not a file"
+                )
+
+            self._mirror = cache.configuration_from_file(
+                mirror_config_path, pathlib.Path(mount)
+            )
 
     @property
     def config(self):
@@ -247,7 +241,9 @@
     def config(self, config_path):
         self._logger.debug(f"opening {config_path}")
         if not config_path.is_file():
-            raise FileNotFoundError(f"The recipe path '{config_path}' does not contain config.yaml")
+            raise FileNotFoundError(
+                f"The recipe path '{config_path}' does not contain config.yaml"
+            )
 
         with config_path.open() as fid:
             raw = yaml.load(fid, Loader=yaml.Loader)
@@ -278,7 +274,9 @@
     def modules_yaml(self):
         with self.modules.open() as fid:
             raw = yaml.load(fid, Loader=yaml.Loader)
-            raw["modules"]["default"]["roots"]["tcl"] = (pathlib.Path(self.mount) / "modules").as_posix()
+            raw["modules"]["default"]["roots"]["tcl"] = (
+                pathlib.Path(self.mount) / "modules"
+            ).as_posix()
             return yaml.dump(raw)
 
     # creates the self.environments field that describes the full specifications
@@ -359,7 +357,9 @@
             env_name_map[name] = []
             for view, vc in config["views"].items():
                 if view in env_names:
-                    raise Exception(f"An environment view with the name '{view}' already exists.")
+                    raise Exception(
+                        f"An environment view with the name '{view}' already exists."
+                    )
                 # set some default values:
                 # vc["link"] = "roots"
                 # vc["uenv"]["add_compilers"] = True
@@ -371,7 +371,10 @@
                 vc["uenv"].setdefault("add_compilers", True)
                 vc["uenv"].setdefault("prefix_paths", {})
                 prefix_string = ",".join(
-                    [f"{name}={':'.join(paths)}" for name, paths in vc["uenv"]["prefix_paths"].items()]
+                    [
+                        f"{name}={':'.join(paths)}"
+                        for name, paths in vc["uenv"]["prefix_paths"].items()
+                    ]
                 )
                 vc["uenv"]["prefix_string"] = prefix_string
                 # save a copy of the view configuration
@@ -408,75 +411,14 @@
                 # it separately for configuring the envvars.py helper during the uenv build.
                 extra = view_config.pop("uenv")
 
-                environments[cname]["view"] = {"name": view_name, "config": view_config, "extra": extra}
+                environments[cname]["view"] = {
+                    "name": view_name,
+                    "config": view_config,
+                    "extra": extra,
+                }
 
         self.environments = environments
 
-<<<<<<< HEAD
-=======
-    # creates the self.compilers field that describes the full specifications
-    # for all of the compilers from the raw compilers.yaml input
-    def generate_compiler_specs(self, raw):
-        compilers = {}
-
-        bootstrap = {}
-        bootstrap["packages"] = {
-            "external": [
-                "perl",
-                "m4",
-                "autoconf",
-                "automake",
-                "libtool",
-                "gawk",
-                "python",
-                "texinfo",
-                "gawk",
-            ],
-        }
-        bootstrap_spec = raw["bootstrap"]["spec"]
-        bootstrap["specs"] = [
-            f"{bootstrap_spec} languages=c,c++",
-            "squashfs default_compression=zstd",
-        ]
-        bootstrap["exclude_from_cache"] = ["cuda", "nvhpc", "perl"]
-        compilers["bootstrap"] = bootstrap
-
-        gcc = {}
-        gcc["packages"] = {
-            "external": [
-                "perl",
-                "m4",
-                "autoconf",
-                "automake",
-                "libtool",
-                "gawk",
-                "python",
-                "texinfo",
-                "gawk",
-            ],
-        }
-        gcc["specs"] = raw["gcc"]["specs"]
-        gcc["requires"] = bootstrap_spec
-        gcc["exclude_from_cache"] = ["cuda", "nvhpc", "perl"]
-        compilers["gcc"] = gcc
-        if raw["llvm"] is not None:
-            llvm = {}
-            llvm["packages"] = False
-            llvm["specs"] = []
-            for spec in raw["llvm"]["specs"]:
-                if spec.startswith("nvhpc"):
-                    llvm["specs"].append(f"{spec}~mpi~blas~lapack")
-
-                if spec.startswith("llvm"):
-                    llvm["specs"].append(f"{spec} +clang targets=x86 ~gold ^ninja@kitware")
-
-            llvm["requires"] = raw["llvm"]["requires"]
-            llvm["exclude_from_cache"] = ["cuda", "nvhpc", "perl"]
-            compilers["llvm"] = llvm
-
-        self.compilers = compilers
-
->>>>>>> 87e35543
     # The path of the default configuration for the target system/cluster
     @property
     def system_config_path(self):
@@ -489,7 +431,9 @@
             system_path = pathlib.Path.cwd() / system_path
 
         if not system_path.is_dir():
-            raise FileNotFoundError(f"The system configuration path '{system_path}' does not exist")
+            raise FileNotFoundError(
+                f"The system configuration path '{system_path}' does not exist"
+            )
 
         self._system_path = system_path
 
@@ -519,17 +463,25 @@
         files["config"] = {}
         for env, config in self.environments.items():
             spack_yaml_template = jenv.get_template("environments.spack.yaml")
-            files["config"][env] = spack_yaml_template.render(config=config, name=env, store=self.mount)
+            files["config"][env] = spack_yaml_template.render(
+                config=config, name=env, store=self.mount
+            )
             files_config_env = yaml.safe_load(files["config"][env])
             # add base uenv upstream
             for compiler in self.base_uenv["compilers"]:
                 files_config_env["spack"]["include"] += [
-                    str(pathlib.Path(compiler["image"]["prefix_path"]) / "env/default/packages.yaml")
+                    str(
+                        pathlib.Path(compiler["image"]["prefix_path"])
+                        / "env/default/packages.yaml"
+                    )
                 ]
             # add gpu base uenv
             if "gpu" in self.base_uenv:
                 files_config_env["spack"]["include"] += [
-                    str(pathlib.Path(self.base_uenv["gpu"]["image"]["prefix_path"]) / "env/default/packages.yaml")
+                    str(
+                        pathlib.Path(self.base_uenv["gpu"]["image"]["prefix_path"])
+                        / "env/default/packages.yaml"
+                    )
                 ]
             files["config"][env] = yaml.dump(files_config_env)
         return files