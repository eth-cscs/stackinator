--- conflicted
+++ resolved
@@ -60,30 +60,6 @@
             schema.CompilersValidator.validate(raw)
             self.generate_compiler_specs(raw)
 
-<<<<<<< HEAD
-=======
-        # required environments.yaml file
-        environments_path = self.path / "environments.yaml"
-        self._logger.debug(f"opening {environments_path}")
-        if not environments_path.is_file():
-            raise FileNotFoundError(f"The recipe path '{environments_path}' does not contain environments.yaml")
-
-        with environments_path.open() as fid:
-            raw = yaml.load(fid, Loader=yaml.Loader)
-            # add a special environment that installs tools required later in the build process.
-            # currently we only need squashfs for creating the squashfs file.
-            raw["uenv_tools"] = {
-                "compiler": ["gcc"],
-                "mpi": None,
-                "unify": True,
-                "deprecated": False,
-                "specs": ["squashfs"],
-                "views": {},
-            }
-            schema.EnvironmentsValidator.validate(raw)
-            self.generate_environment_specs(raw)
-
->>>>>>> 8879b951
         # optional modules.yaml file
         modules_path = self.path / "modules.yaml"
         self._logger.debug(f"opening {modules_path}")
@@ -171,7 +147,7 @@
                 "specs": ["squashfs"],
                 "views": {},
             }
-            schema.environments_validator.validate(raw)
+            schema.EnvironmentsValidator.validate(raw)
             self.generate_environment_specs(raw)
 
         # optional mirror configurtion
