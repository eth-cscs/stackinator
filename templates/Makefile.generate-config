--- conflicted
+++ resolved
@@ -23,12 +23,9 @@
 # requires compilers.yaml to ensure that the path $(CONFIG_DIR) has been created.
 $(CONFIG_DIR)/packages.yaml: $(CONFIG_DIR)/compilers.yaml
 	cp $(SOFTWARE_STACK_PROJECT)/config/packages.yaml $(CONFIG_DIR)/packages.yaml
-<<<<<<< HEAD
-=======
 
 $(CONFIG_DIR)/repos.yaml: $(CONFIG_DIR)/compilers.yaml
 	cp $(SOFTWARE_STACK_PROJECT)/config/repos.yaml $(CONFIG_DIR)/repos.yaml
->>>>>>> f7e56e40
 
 # Generate a configuration used to generate the module files
 # The configuration in CONFIG_DIR can't be used for this purpose, because a compilers.yaml
