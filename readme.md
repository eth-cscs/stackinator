# Spack Stack Builder

A tool for building a scientific software stack from a recipe for vClusters on CSCS' Alps infrastructure.

## Bootstrapping
Use the `bootstrap.sh` script to install the necessary dependencies. 
The dependencies are going to be installed under the `external` directory on the root directory of the project.

## Basic usage

The tool generates the make files and spack configurations that build the spack environments that are packaged together in the spack stack.
It can be thought of as equivalent to calling `cmake` or `configure`, before running make to run the configured build.

```bash
# configure the build
./bin/stack-config -b$BUILD_PATH -r$RECIPE_PATH

# build the spack stack
cd $BUILD_PATH
env --ignore-environment PATH=/usr/bin:/bin:`pwd`/spack/bin make modules store.squashfs -j64

# mount the stack
squashfs-run store.squashfs bash
```
* `-b, --build`: the path where the build stage
* `-r, --recipe`: the path with the recipe yaml files that describe the environment.
* `-d, --debug`: print detailed python error messages.

## Recipes

A recipe is the input provided to the tool. A recipe is comprised of the following yaml files in a directory:

* `config.yaml`: common configuration for the stack.
* `compilers.yaml`: the compilers provided by the stack.
* `environments.yaml`: environments that contain all the software packages.
* `modules.yaml`: _optional_ module generation rules
    * follows the spec for (spack mirror configuration)[https://spack.readthedocs.io/en/latest/mirrors.html]
* `packages.yaml`: _optional_ package rules.
    * follows the spec for (spack package configuration)[https://spack.readthedocs.io/en/latest/build_settings.html]

### config

```yaml
name: nvgpu-basic
store: /user-environment
system: hohgant
spack:
    repo: https://github.com/spack/spack.git
    commit: 6408b51
modules: True
```

* `name`: a plain text name for the environment
* `store`: the location where the environment will be mounted.
* `system`: the name of the vCluster on which the stack will be deployed.
    * one of `balfrin` or `hohgant`.
    * cluster-specific details such as the version and location of libfabric are used when configuring and building the stack.
* `spack`: which spack repository to use for installation.
* `mirrors`: _optional_ configure use of build caches, see [build cache documentation](docs/build-cache.md).
* `modules`: _optional_ enable/diasble module file generation (default `True`).

### compilers

Take an  example configuration:
```yaml
bootstrap:
  spec: gcc@11
gcc:
  specs:
  - gcc@11
llvm:
  requires: gcc@11
  specs:
  - nvhpc@21.7
  - llvm@14
```

The compilers are built in multiple stages:

1. *bootstrap*: A bootstrap gcc compiler is built using the system compiler (currently gcc 4.7.5).
    * `gcc:specs`: single spec of the form `gcc@version`.
    * The selected version should have full support for the target architecture in order to build optimised gcc toolchains in step 2.
2. *gcc*: The bootstrap compiler is then used to build the gcc version(s) provided by the stack.
    * `gcc:specs`: A list of _at least one_ of the specs of the form `gcc@version`.
3. *llvm*: (optional) The nvhpc and/or llvm toolchains are build using one of the gcc toolchains installed in step 2.
    * `llvm:specs`: a list of specs of the form `nvhpc@version` or `llvm@version`.
    * `llvm:requires`: the version of gcc from step 2 that is used to build the llvm compilers.

The first two steps are required, so that the simplest stack will provide at least one version of gcc compiled for the target architecture.

> **Note**
>
> Don't provide full specs, because the tool will insert "opinionated" specs for the target node type, for example:
> * `nvhpc@21.7` generates `nvhpc@21.7 ~mpi~blas~lapack`
> * `llvm@14` generates `llvm@14 +clang targets=x86 ~gold ^ninja@kitware`
> * `gcc@11` generates `gcc@11 build_type=Release +profiled +strip`

### environments

The software packages are configured as disjoint environments, each built with the same compiler, and configured with a single implementation of MPI.

#### example: a cpu-only gnu toolchain with MPI

```
# environments.yaml
gcc-host:
  compiler:
      - toolchain: gcc
        spec: gcc@11.3
  unify: true
  specs:
  - hdf5 +mpi
  - fftw +mpi
  mpi:
    spec: cray-mpich-binary
    gpu: false
```

An environment labelled `gcc-host` is built using `gcc@11.3` from the `gcc` compiler toolchain (**note** the compiler spec must mach a compiler from the toolchain that was installed via the `compilers.yaml` file).
The tool will generate a `spack.yaml` specification:

```yaml
# spack.yaml
spack:
  include:
  - compilers.yaml
  - config.yaml
  view: false
  concretizer:
    unify: True
  specs:
  - fftw +mpi
  - hdf5 +mpi
  - cray-mpich-binary
  packages:
    all:
      compiler: [gcc@11.3]
    mpi:
      require: cray-mpich-binary
```

> **Note**
>
> The `cray-mpich-binary` spec is added to the list of package specs automatically.
> By setting `environments.ENV.mpi` all packages in the environment `ENV` that use the virtual dependency `+mpi` will use the same `cray-mpich-binary` implementation.

#### example: a gnu toolchain with MPI and NVIDIA GPU support

```yaml
# environments.yaml
gcc-nvgpu:
  compiler:
      - toolchain: gcc
        spec: gcc@11.3
  unify: true
  specs:
  - cuda@11.8
  - fftw +mpi
  - hdf5 +mpi
  mpi:
    spec: cray-mpich-binary
    gpu: cuda
```

The `environments:gcc-nvgpu:gpu` to `cuda` will build the `cray-mpich-binary` with support for GPU-direct.

```yaml
# spack.yaml
spack:
  include:
  - compilers.yaml
  - config.yaml
  view: false
  concretizer:
    unify: True
  specs:
  - cuda@11.8
  - fftw +mpi
  - hdf5 +mpi
  - cray-mpich-binary +cuda
  packages:
    all:
      compiler: [gcc@11.3]
    mpi:
      require: cray-mpich-binary
```

#### example: a nvhpc toolchain with MPI

To build a toolchain with NVIDIA HPC SDK, we provide two compiler toolchains:
- The `llvm:nvhpc` compiler;
- A version of gcc from the `gcc` toolchain, in order to build dependencies (like CMake) that can't be built with nvhpc. If a second compiler is not provided, Spack will fall back to the system gcc 4.7.5, and not generate zen2/zen3 optimized code as a result.

```yaml
# environments.yaml
prgenv-nvidia:
  compiler:
      - toolchain: llvm
        spec: nvhpc
      - toolchain: gcc
        spec: gcc@11.3
  unify: true
  specs:
  - cuda@11.8
  - fftw%nvhpc +mpi
  - hdf5%nvhpc +mpi
  mpi:
    spec: cray-mpich-binary
    gpu: cuda
```

The following `spack.yaml` is generated:

```yaml
# spack.yaml
spack:
  include:
  - compilers.yaml
  - config.yaml
  view: false
  concretizer:
    unify: True
  specs:
  - cuda@11.8
  - fftw%nvhpc +mpi
  - hdf5%nvhpc +mpi
  - cray-mpich-binary +cuda
  packages:
    all:
      compiler: [nvhpc, gcc@11.3]
    mpi:
      require: cray-mpich-binary
```

#### example: a gnu toolchain that provides some common tools

```yaml
# environments.yaml
tools:
  compiler:
      toolchain: gcc
      spec: gcc@11.3
  unify: true
  specs:
  - cmake
  - python@3.10
  - tmux
  - reframe
  mpi: false
  gpu: false
```

```yaml
# spack.yaml
spack:
  include:
  - compilers.yaml
  - config.yaml
  view: false
  concretizer:
    unify: True
  specs:
  - cmake
  - python@3.10
  - tmux
  - reframe
  packages:
    all:
      compiler: [gcc@11.3]
```

### modules

Modules are generated for the installed compilers and packages by spack. The default module generation rules set by the version of spack specified in `config.yaml` will be used if no `modules.yaml` file is provided.

To set rules for module generation, provide a `module.yaml` file as per the [spack documentation](https://spack.readthedocs.io/en/latest/module_file_support.html).

<<<<<<< HEAD
To disable module generation, set the field `config:modules:False` in `config.yaml`.

### packages

A spack `packages.yaml` file is provided by the tool for each target cluster. This file sets system dependencies, such as libfabric and slurm, which are expected to be provided by the cluster and not built by Spack. A recipe can provide an `packages.yaml` file, which is merged with the cluster-specific `packages.yaml`.

For example, to enforce every compiler and environment built use the versions of perl and git installed on the system, add a file like the following (with appropriate version numbers and prefixes, of course):

```yaml
# packages.yaml
packages:
  perl:
    buildable: false
    externals:
    - spec: perl@5.36.0
      prefix: /usr
  git:
    buildable: false
    externals:
    - spec: git@2.39.1
      prefix: /usr
```
=======
To disable module generation, set the field `config:modules:False` in `config.yaml`.
>>>>>>> e07bb086
<|MERGE_RESOLUTION|>--- conflicted
+++ resolved
@@ -275,7 +275,6 @@
 
 To set rules for module generation, provide a `module.yaml` file as per the [spack documentation](https://spack.readthedocs.io/en/latest/module_file_support.html).
 
-<<<<<<< HEAD
 To disable module generation, set the field `config:modules:False` in `config.yaml`.
 
 ### packages
@@ -297,7 +296,4 @@
     externals:
     - spec: git@2.39.1
       prefix: /usr
-```
-=======
-To disable module generation, set the field `config:modules:False` in `config.yaml`.
->>>>>>> e07bb086
+```